--- conflicted
+++ resolved
@@ -92,11 +92,7 @@
 %% local_fdef_stmt(Fdef, State) -> State.
 %% expr_stmt(Expr, State) -> State.
 
-<<<<<<< HEAD
-assign_stmt(#assign_stmt{l=Anno,vs=Vs,es=Es}, St0) ->
-=======
 assign_stmt(#assign_stmt{vars=Vs,exps=Es}, St0) ->
->>>>>>> 73848042
     %% Must work more on this to get it right.
     %% St1 = ?IF(length(Vs) =/= length(Es),
     %%           assign_mismatch_warning(Anno, St0), St0),
@@ -152,11 +148,7 @@
     St1 = explist(Gs, St0),
     block(B, St1).
 
-<<<<<<< HEAD
-local_assign_stmt(#local_assign_stmt{l=Anno,vs=Vs,es=Es}, St0) ->
-=======
 local_assign_stmt(#local_assign_stmt{exps=Es}, St0) ->
->>>>>>> 73848042
     %% Must work more on this to get it right.
     %% St1 = ?IF(length(Vs) =/= length(Es),
     %%           assign_mismatch_warning(Anno, St0), St0),
