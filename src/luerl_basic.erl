--- conflicted
+++ resolved
@@ -381,8 +381,6 @@
 		{error,E} -> {error,E}
 	    end;
 	{error,E,_} -> {error,E}
-<<<<<<< HEAD
-=======
     end.
 
 pcall([F|As], St0) ->
@@ -398,5 +396,4 @@
 	    %% Basic formatting for now.
 	    Msg = iolist_to_binary(luerl_lib:format_error(E)),
 	    {[false,Msg],St0}
->>>>>>> c30e39bb
     end.