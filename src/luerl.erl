--- conflicted
+++ resolved
@@ -113,21 +113,6 @@
 %% init() -> State.
 init() -> luerl_emul:init().
 
-<<<<<<< HEAD
-%% call(Form, Terms, State) -> {Result,State}
-
-call(C, Ts) -> call(C, Ts, init()).
-
-call(C, Ts, St0) ->
-    {Lts,St1} = encode_list(Ts, St0),
-    {Lrs,St2} = luerl_emul:chunk(C, Lts, St1),
-    Rs = decode_list(Lrs, St2),
-    {Rs,St2}.
-
-%% stop(State) -> GCedState.
-stop(St) -> 
-    luerl_emul:gc(St).
-=======
 %% call(FuncPath, Args, State) -> {Result,State}.
 %% call1(FuncPath | Func, LuaArgs, State) -> {LuaResult,State}.
 
@@ -196,7 +181,6 @@
 %% stop(State) -> GCedState.
 stop(St) ->
     luerl_eval:gc(St).
->>>>>>> adab77ad
 
 %% gc(State) -> State.
 gc(St) -> luerl_emul:gc(St).
