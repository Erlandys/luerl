--- conflicted
+++ resolved
@@ -15,11 +15,7 @@
 MODULES      := $(XRL_MODULES) $(YRL_MODULES) $(ERL_MODULES)
 OBJECTS      := $(MODULES:%=$(BEAMDIR)/%.beam)
 
-<<<<<<< HEAD
-all: $(OBJECTS) hello.beam
-=======
 all: $(OBJECTS)
->>>>>>> 664d97fd
 
 $(BEAMDIR)/%.beam: $(SRCDIR)/%.erl $(SRCDIR)/luerl.hrl
 	@ mkdir -p $(BEAMDIR) 
